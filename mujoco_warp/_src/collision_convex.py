--- conflicted
+++ resolved
@@ -1001,12 +1001,13 @@
   return gjk_epa_sparse
 
 
-<<<<<<< HEAD
-def gjk_narrowphase(m: Model, d: Data):
+
+def convex_narrowphase(m: Model, d: Data):
   for geom_pair in m.geom_type_pair:
     if geom_pair in _CONVEX_COLLISION:
       wp.launch(
-        _gjk_epa_pipeline(
+        ccd_kernel_builder(
+          True,
           int(geom_pair[0]),
           int(geom_pair[1]),
           m.opt.gjk_iterations,
@@ -1054,6 +1055,15 @@
           d.collision_pairid,
           d.collision_worldid,
           d.ncollision,
+          d.epa_vert,
+          d.epa_vert1,
+          d.epa_vert2,
+          d.epa_face,
+          d.epa_pr,
+          d.epa_norm2,
+          d.epa_index,
+          d.epa_map,
+          d.epa_horizon,
         ],
         outputs=[
           d.ncon,
@@ -1070,93 +1080,4 @@
           d.contact.geom,
           d.contact.worldid,
         ],
-      )
-=======
-_ccd_kernels = {}
-
-
-def convex_narrowphase(m: Model, d: Data):
-  if len(_ccd_kernels) == 0:
-    for types in _CONVEX_COLLISION_FUNC:
-      t1 = types[0]
-      t2 = types[1]
-      _ccd_kernels[(t1, t2)] = ccd_kernel_builder(
-        True,
-        t1,
-        t2,
-        m.opt.gjk_iterations,
-        m.opt.epa_iterations,
-        m.opt.epa_exact_neg_distance,
-        m.opt.depth_extension,
-      )
-
-  for ccd_kernel in _ccd_kernels.values():
-    wp.launch(
-      ccd_kernel,
-      dim=d.nconmax,
-      inputs=[
-        m.ngeom,
-        m.geom_type,
-        m.geom_condim,
-        m.geom_dataid,
-        m.geom_priority,
-        m.geom_solmix,
-        m.geom_solref,
-        m.geom_solimp,
-        m.geom_size,
-        m.geom_friction,
-        m.geom_margin,
-        m.geom_gap,
-        m.hfield_adr,
-        m.hfield_nrow,
-        m.hfield_ncol,
-        m.hfield_size,
-        m.hfield_data,
-        m.mesh_vertadr,
-        m.mesh_vertnum,
-        m.mesh_vert,
-        m.mesh_graphadr,
-        m.mesh_graph,
-        m.pair_dim,
-        m.pair_solref,
-        m.pair_solreffriction,
-        m.pair_solimp,
-        m.pair_margin,
-        m.pair_gap,
-        m.pair_friction,
-        m.geompair2hfgeompair,
-        d.nconmax,
-        d.geom_xpos,
-        d.geom_xmat,
-        d.collision_pair,
-        d.collision_hftri_index,
-        d.collision_pairid,
-        d.collision_worldid,
-        d.ncollision,
-        d.epa_vert,
-        d.epa_vert1,
-        d.epa_vert2,
-        d.epa_face,
-        d.epa_pr,
-        d.epa_norm2,
-        d.epa_index,
-        d.epa_map,
-        d.epa_horizon,
-      ],
-      outputs=[
-        d.ncon,
-        d.ncon_hfield,
-        d.contact.dist,
-        d.contact.pos,
-        d.contact.frame,
-        d.contact.includemargin,
-        d.contact.friction,
-        d.contact.solref,
-        d.contact.solreffriction,
-        d.contact.solimp,
-        d.contact.dim,
-        d.contact.geom,
-        d.contact.worldid,
-      ],
-    )
->>>>>>> c58b2ba1
+      )