--- conflicted
+++ resolved
@@ -219,11 +219,7 @@
 
   Members:
     JOINTPOS: joint position
-<<<<<<< HEAD
     TENDONPOS: scalar tendon position
-    JOINTVEL: joint velocity
-    TENDONVEL: scalar tendon velocity
-=======
     ACTUATORPOS: actuator position
     BALLQUAT: ball joint orientation
     FRAMEPOS: frame position
@@ -235,19 +231,15 @@
     VELOCIMETER: 3D linear velocity, in local frame
     GYRO: 3D angular velocity, in local frame
     JOINTVEL: joint velocity
+    TENDONVEL: scalar tendon velocity
     ACTUATORVEL: actuator velocity
     BALLANGVEL: ball joint angular velocity
->>>>>>> 23bf23cd
     ACTUATORFRC: scalar actuator force
     JOINTACTFRC: scalar actuator force, measured at the joint
   """
 
   JOINTPOS = mujoco.mjtSensor.mjSENS_JOINTPOS
-<<<<<<< HEAD
   TENDONPOS = mujoco.mjtSensor.mjSENS_TENDONPOS
-  JOINTVEL = mujoco.mjtSensor.mjSENS_JOINTVEL
-  TENDONVEL = mujoco.mjtSensor.mjSENS_TENDONVEL
-=======
   ACTUATORPOS = mujoco.mjtSensor.mjSENS_ACTUATORPOS
   BALLQUAT = mujoco.mjtSensor.mjSENS_BALLQUAT
   FRAMEPOS = mujoco.mjtSensor.mjSENS_FRAMEPOS
@@ -259,9 +251,9 @@
   VELOCIMETER = mujoco.mjtSensor.mjSENS_VELOCIMETER
   GYRO = mujoco.mjtSensor.mjSENS_GYRO
   JOINTVEL = mujoco.mjtSensor.mjSENS_JOINTVEL
+  TENDONVEL = mujoco.mjtSensor.mjSENS_TENDONVEL
   ACTUATORVEL = mujoco.mjtSensor.mjSENS_ACTUATORVEL
   BALLANGVEL = mujoco.mjtSensor.mjSENS_BALLANGVEL
->>>>>>> 23bf23cd
   ACTUATORFRC = mujoco.mjtSensor.mjSENS_ACTUATORFRC
   JOINTACTFRC = mujoco.mjtSensor.mjSENS_JOINTACTFRC
 
