--- conflicted
+++ resolved
@@ -71,12 +71,8 @@
   REFSAFE = mujoco.mjtDisableBit.mjDSBL_REFSAFE
   EULERDAMP = mujoco.mjtDisableBit.mjDSBL_EULERDAMP
   FILTERPARENT = mujoco.mjtDisableBit.mjDSBL_FILTERPARENT
-<<<<<<< HEAD
-  # unsupported: FRICTIONLOSS, MIDPHASE, WARMSTART, SENSOR
-=======
   SENSOR = mujoco.mjtDisableBit.mjDSBL_SENSOR
-  # unsupported: EQUALITY, FRICTIONLOSS, MIDPHASE, WARMSTART
->>>>>>> 12f11243
+  # unsupported: FRICTIONLOSS, MIDPHASE, WARMSTART
 
 
 class TrnType(enum.IntEnum):
